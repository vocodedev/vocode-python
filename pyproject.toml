--- conflicted
+++ resolved
@@ -33,23 +33,14 @@
 tiktoken = "^0.7.0"
 uvicorn = "^0.30.0"
 websockets = "^12.0"
-<<<<<<< HEAD
-=======
 nltk = "^3.8.1"
->>>>>>> 53b01dab
 
 # Synthesizers
 google-cloud-texttospeech = { version = "^2.16.3", optional = true }
 miniaudio = { version = "^1.59", optional = true }
-<<<<<<< HEAD
-nltk = { version = "^3.8.1", optional = true }
-pvkoala = { version = "^2.0.1", optional = true }
-pydub = { version = "^0.25.1", optional = true }
-=======
 pvkoala = { version = "^2.0.1", optional = true }
 pydub = { version = "^0.25.1", optional = true }
 cartesia = { version = "^0.1.1", optional = true }
->>>>>>> 53b01dab
 
 # Transcribers
 google-cloud-speech = { version = "^2.26.0", optional = true }
@@ -89,15 +80,9 @@
 synthesizers = [
     "google-cloud-texttospeech",
     "miniaudio",
-<<<<<<< HEAD
-    "nltk",
-    "pvkoala",
-    "pydub",
-=======
     "pvkoala",
     "pydub",
     "cartesia",
->>>>>>> 53b01dab
 ]
 transcribers = ["google-cloud-speech"]
 telephony = ["twilio", "vonage"]
@@ -113,10 +98,7 @@
     "vonage",
     "langchain",
     "langchain-community",
-<<<<<<< HEAD
-=======
     "cartesia"
->>>>>>> 53b01dab
 ]
 
 [tool.mypy]
