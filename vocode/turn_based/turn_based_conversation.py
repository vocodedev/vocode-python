--- conflicted
+++ resolved
@@ -18,12 +18,8 @@
         agent: BaseAgent,
         synthesizer: BaseSynthesizer,
         output_device: BaseOutputDevice,
-<<<<<<< HEAD
-        logger: logging.Logger = None,
+        logger: Optional[logging.Logger] = None,
         show_latency: bool = True,
-=======
-        logger: Optional[logging.Logger] = None,
->>>>>>> fe0c9bbb
     ):
         self.input_device = input_device
         self.transcriber = transcriber
