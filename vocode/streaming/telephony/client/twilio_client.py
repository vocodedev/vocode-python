import logging
import time

from typing import Optional
from twilio.rest import Client
from xml.etree import ElementTree as ET

from vocode.streaming.models.telephony import BaseCallConfig, TwilioConfig
from vocode.streaming.telephony.client.base_telephony_client import BaseTelephonyClient
from vocode.streaming.telephony.templater import Templater


class TwilioClient(BaseTelephonyClient):
    def __init__(self, base_url: str, twilio_config: TwilioConfig):
        super().__init__(base_url)
        self.twilio_config = twilio_config
        # TODO: this is blocking
        self.twilio_client = Client(twilio_config.account_sid, twilio_config.auth_token)
        try:
            # Test credentials
            self.twilio_client.api.accounts(twilio_config.account_sid).fetch()
        except Exception as e:
            raise RuntimeError(
                "Could not create Twilio client. Invalid credentials"
            ) from e
        self.templater = Templater()

    def get_telephony_config(self):
        return self.twilio_config

    def create_call(
        self,
        conversation_id: str,
        to_phone: str,
        from_phone: str,
        record: bool = False,
        digits: Optional[str] = None,
    ) -> str:
        twiml = self.get_connection_twiml(conversation_id=conversation_id)
        twilio_call = self.twilio_client.calls.create(
            twiml=twiml.body.decode("utf-8"),
            to=to_phone,
            from_=from_phone,
            send_digits=digits,
            record=record,
            **self.get_telephony_config().extra_params,
        )
        return twilio_call.sid

    def get_connection_twiml(self, conversation_id: str):
        return self.templater.get_connection_twiml(
            base_url=self.base_url, call_id=conversation_id
        )

<<<<<<< HEAD
    async def end_call(self, twilio_sid):
        # TODO: Make this async. This is blocking.
=======
    def end_call(self, twilio_sid):
        logging.info("I am ending the call now within the twilio client code")
        current_call = self.twilio_client.calls(twilio_sid).fetch()

        logging.info(f"The current parent call SID is {current_call.parent_call_sid}")
        # if the call is part of a conference, we should just let it keep going
        if current_call.parent_call_sid is not None:
            return False

        # fail-safe in case something is really wrong with the call and it still hasn't hung up
        call = self.twilio_client.calls(twilio_sid).fetch()

        # Check the call's duration
        if call.duration is not None and int(call.duration) > 5 * 60:  # duration is in seconds
            # The call has been going for more than 5 minutes - terminate it
            response = self.twilio_client.calls(twilio_sid).update(status="completed")
            return response.status == "completed"

        time.sleep(10) # for testing purposes only, if for some reason it just keeps going even when it's a conference

>>>>>>> 5bd069f5
        response = self.twilio_client.calls(twilio_sid).update(status="completed")
        return response.status == "completed"

    def validate_outbound_call(
        self,
        to_phone: str,
        from_phone: str,
        mobile_only: bool = False, # originally to conform with California law; we leave as False for testing purposes
    ):
        if len(to_phone) < 8:
            raise ValueError("Invalid 'to' phone")

        if not mobile_only:
            return
        line_type_intelligence = (
            self.twilio_client.lookups.v2.phone_numbers(to_phone)
            .fetch(fields="line_type_intelligence")
            .line_type_intelligence
        )
        if not line_type_intelligence or (
            line_type_intelligence and line_type_intelligence["type"] != "mobile"
        ):
            raise ValueError("Can only call mobile phones")<|MERGE_RESOLUTION|>--- conflicted
+++ resolved
@@ -52,10 +52,6 @@
             base_url=self.base_url, call_id=conversation_id
         )
 
-<<<<<<< HEAD
-    async def end_call(self, twilio_sid):
-        # TODO: Make this async. This is blocking.
-=======
     def end_call(self, twilio_sid):
         logging.info("I am ending the call now within the twilio client code")
         current_call = self.twilio_client.calls(twilio_sid).fetch()
@@ -75,8 +71,6 @@
             return response.status == "completed"
 
         time.sleep(10) # for testing purposes only, if for some reason it just keeps going even when it's a conference
-
->>>>>>> 5bd069f5
         response = self.twilio_client.calls(twilio_sid).update(status="completed")
         return response.status == "completed"
 
