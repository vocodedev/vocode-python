--- conflicted
+++ resolved
@@ -15,26 +15,6 @@
 
 class AbstractWorker(Generic[WorkerInputType], ABC):
     @abstractmethod
-<<<<<<< HEAD
-    def consume_nonblocking(self, item: WorkerInputType):
-        pass
-
-    @abstractmethod
-    def produce_nonblocking(self, item):
-        pass
-
-    @abstractmethod
-    async def _run_loop(self):
-        pass
-
-
-# TODO (vocode 0.1.0): should be renamed to AbstractAsyncWorker
-class AsyncWorker(AbstractWorker[WorkerInputType]):
-    def __init__(
-        self,
-        input_queue: asyncio.Queue[WorkerInputType],
-        output_queue: asyncio.Queue = asyncio.Queue(),
-=======
     def start(self):
         raise NotImplementedError
 
@@ -73,7 +53,6 @@
 class AsyncWorker(AbstractWorker[WorkerInputType]):
     def __init__(
         self,
->>>>>>> 6cbf9e62
     ) -> None:
         self.worker_task: Optional[asyncio.Task] = None
         self.input_queue: asyncio.Queue[WorkerInputType] = asyncio.Queue()
@@ -89,13 +68,8 @@
     def consume_nonblocking(self, item: WorkerInputType):
         self.input_queue.put_nowait(item)
 
-<<<<<<< HEAD
-    def produce_nonblocking(self, item):
-        self.output_queue.put_nowait(item)
-=======
     async def _run_loop(self):
         raise NotImplementedError
->>>>>>> 6cbf9e62
 
     def terminate(self):
         if self.worker_task:
