--- conflicted
+++ resolved
@@ -282,33 +282,6 @@
                 return
             try:
                 agent_response = item.payload
-<<<<<<< HEAD
-                sentiment = None
-                send_filler = False
-                if hasattr(agent_response, "message"):  # FIXME: doesn't work.
-                    hold_on = agent_response.message.text == "<HOLD ON>"
-                    fail = agent_response.message.text == "<FAIL>"
-                    if hold_on:
-                        sentiment = "delay"
-                    elif fail:
-                        sentiment = "broken"
-                    send_filler = hold_on or fail
-                if isinstance(agent_response, AgentResponseFillerAudio) or send_filler:
-                    # if self.conversation.openai_embeddings_response_classifier:
-                    #     response = self.conversation.openai_embeddings_response_classifier.classify_response(
-                    #         agent_response.transcript)
-                    #     sentiment = "question" if response.is_question else None
-                    #
-                    # # if question mark in transcript set sentiment to question **AND** ignore call to text analysis.
-                    # if self.conversation.text_analysis_client is not None and sentiment is None:
-                    #     response = await self.conversation.text_analysis_client.analyze_sentiment(
-                    #         documents=[agent_response.transcript],
-                    #         show_opinion_mining=True,
-                    #     )
-                    #     sentiment = response[0].sentiment
-                    #     item.agent_response_tracker.sentiment = sentiment
-                    self.send_filler_audio(item.agent_response_tracker, sentiment)
-=======
 
                 if isinstance(agent_response, AgentResponseFillerAudio):
                     if hasattr(self.conversation.synthesizer, "pick_filler"):
@@ -318,7 +291,6 @@
                         if picked is not None:
                             self.send_filler_audio(item.agent_response_tracker, picked)
                         return
->>>>>>> 8647059e
                     return
 
                 if isinstance(agent_response, AgentResponseStop):
