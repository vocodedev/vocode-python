--- conflicted
+++ resolved
@@ -316,8 +316,6 @@
                     self.conversation.transcript.update_last_bot_message_on_cut_off(
                         message_sent
                     )
-<<<<<<< HEAD
-=======
                 if self.conversation.agent.agent_config.end_conversation_on_goodbye:
                     goodbye_detected_task = (
                         self.conversation.agent.create_goodbye_detection_task(
@@ -332,7 +330,6 @@
                             await self.conversation.terminate()
                     except asyncio.TimeoutError:
                         pass
->>>>>>> 7d2feb33
             except asyncio.CancelledError:
                 pass
             except Exception as e:
