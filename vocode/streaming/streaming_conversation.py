import asyncio
import queue
import random
import threading
from typing import Any, Awaitable, Callable, Optional, Text, Tuple
import logging
import time

from opentelemetry import trace
from opentelemetry.trace import Span

from vocode.streaming.agent.bot_sentiment_analyser import (
    BotSentimentAnalyser,
)
from vocode.streaming.models.events import TranscriptCompleteEvent
from vocode.streaming.models.message import BaseMessage
from vocode.streaming.output_device.base_output_device import BaseOutputDevice
from vocode.streaming.utils.events_manager import EventsManager
from vocode.streaming.utils.goodbye_model import GoodbyeModel
from vocode.streaming.utils.transcript import Transcript

from vocode.streaming.models.agent import (
    FillerAudioConfig,
    FILLER_AUDIO_DEFAULT_SILENCE_THRESHOLD_SECONDS,
)
from vocode.streaming.models.synthesizer import (
    SentimentConfig,
)
from vocode.streaming.constants import (
    TEXT_TO_SPEECH_CHUNK_SIZE_SECONDS,
    PER_CHUNK_ALLOWANCE_SECONDS,
    ALLOWED_IDLE_TIME,
)
from vocode.streaming.agent.base_agent import (
    AgentResponse,
    AgentResponseMessage,
    BaseAgent,
    GeneratorAgentResponse,
    OneShotAgentResponse,
    StopAgentResponseMessage,
    TextAgentResponseMessage,
    TextAndStopAgentResponseMessage
)
from vocode.streaming.synthesizer.base_synthesizer import (
    BaseSynthesizer,
    SynthesisResult,
    FillerAudio,
)
from vocode.streaming.utils import create_conversation_id, get_chunk_size_per_second
from vocode.streaming.transcriber.base_transcriber import (
    Transcription,
    BaseTranscriber,
)
from vocode.streaming.utils.worker import (
    AsyncQueueWorker,
    InterruptibleEvent,
    InterruptibleWorker,
)
from vocode.streaming.utils.queues import AsyncQueueType, SyncQueueType

tracer = trace.get_tracer(__name__)
SYNTHESIS_TRACE_NAME = "synthesis"
AGENT_TRACE_NAME = "agent"


class StreamingConversation:
    class TranscriptionsWorker(AsyncQueueWorker):
        """Processes all transcriptions: sends an interrupt if needed
        and sends final transcriptions to the output queue"""

        def __init__(
            self,
            input_queue: AsyncQueueType[Transcription],
            output_queue: AsyncQueueType[InterruptibleEvent[Transcription]],
            conversation: "StreamingConversation",
        ):
            super().__init__(input_queue, output_queue)
            self.input_queue = input_queue
            self.output_queue = output_queue
            self.conversation = conversation

        async def process(self, transcription: Transcription):
            self.conversation.mark_last_action_timestamp()
            if transcription.is_final:
                self.conversation.logger.debug(
                    "Got transcription: {}, confidence: {}".format(
                        transcription.message, transcription.confidence
                    )
                )
            if (
                not self.conversation.is_human_speaking
                and transcription.confidence
                >= (
                    self.conversation.transcriber.get_transcriber_config().min_interrupt_confidence
                    or 0
                )
            ):
                self.conversation.current_transcription_is_interrupt = (
                    self.conversation.broadcast_interrupt()
                )
                if self.conversation.current_transcription_is_interrupt:
                    self.conversation.logger.debug("sending interrupt")
                self.conversation.logger.debug("Human started speaking")

            transcription.is_interrupt = (
                self.conversation.current_transcription_is_interrupt
            )
            self.conversation.is_human_speaking = not transcription.is_final
            if transcription.is_final:
                event = self.conversation.enqueue_interruptible_event(
                    payload=transcription
                )
                self.output_queue.put_nowait(event)

    class FinalTranscriptionsWorker(InterruptibleWorker):
        """
        - Sends final transcriptions to the agent
        - Sends a task to the FillerAudioWorker if the agent config requires it
        - Runs the goodbye model on the transcription and ends the conversation if goodbye is detected
        """

        def __init__(
            self,
<<<<<<< HEAD
            input_queue: QueueType[InterruptibleEvent[Transcription]],
            output_queue: QueueType[InterruptibleEvent[Transcription]],
=======
            input_queue: AsyncQueueType[InterruptibleEvent[Transcription]],
            output_queue: AsyncQueueType[InterruptibleEvent[BaseMessage]],
>>>>>>> b08bf616
            conversation: "StreamingConversation",
        ):
            super().__init__(input_queue, output_queue)
            self.input_queue = input_queue
            self.output_queue = output_queue
            self.conversation = conversation

        def send_filler_audio(self):
            self.conversation.logger.debug("Sending filler audio")
            if self.conversation.synthesizer.filler_audios:
                filler_audio = random.choice(
                    self.conversation.synthesizer.filler_audios
                )
                self.conversation.logger.debug(f"Chose {filler_audio.message.text}")
                event = self.conversation.enqueue_interruptible_event(
                    payload=filler_audio,
                    is_interruptible=filler_audio.is_interruptible,
                )
                self.conversation.filler_audio_worker.send_nonblocking(event)
            else:
                self.conversation.logger.debug(
                    "No filler audio available for synthesizer"
                )

        async def send_to_agent(self, transcription: Transcription) -> None:
            try:
                await self.conversation.agent.add_transcript_to_input_queue(transcription)

            except Exception as e:
                self.conversation.logger.error(
                    f"Error sending transcription to agent: {e}", exc_info=True
                )

            if self.conversation.agent.get_agent_config().send_filler_audio:
                self.conversation.filler_audio_worker.interrupt_current_filler_audio()
                await self.conversation.filler_audio_worker.wait_for_filler_audio_to_finish()

        async def process(self, item: InterruptibleEvent[Transcription]):
            try:
                transcription = item.payload
                self.conversation.transcript.add_human_message(
                    text=transcription.message,
                    events_manager=self.conversation.events_manager,
                    conversation_id=self.conversation.id,
                )
                goodbye_detected_task = None
                if (
                    self.conversation.agent.get_agent_config().end_conversation_on_goodbye
                ):
                    goodbye_detected_task = asyncio.create_task(
                        self.conversation.goodbye_model.is_goodbye(
                            transcription.message
                        )
                    )
                if self.conversation.agent.get_agent_config().send_filler_audio:
                    self.send_filler_audio()
                self.conversation.logger.debug("Responding to transcription")
                await self.send_to_agent(transcription)

                if goodbye_detected_task:
                    try:
                        goodbye_detected = await asyncio.wait_for(
                            goodbye_detected_task, 0.1
                        )
                        if goodbye_detected:
                            self.conversation.logger.debug(
                                "Goodbye detected, ending conversation"
                            )
                            self.conversation.mark_terminated()
                            return
                    except asyncio.TimeoutError:
                        self.conversation.logger.debug("Goodbye detection timed out")
            except asyncio.CancelledError:
                pass

    class FillerAudioWorker(InterruptibleWorker):
        """
        - Waits for a configured number of seconds and then sends filler audio to the output
        - Exposes wait_for_filler_audio_to_finish() which the AgentResponsesWorker waits on before
          sending responses to the output queue
        """

        def __init__(
            self,
            input_queue: AsyncQueueType[InterruptibleEvent[FillerAudio]],
            conversation: "StreamingConversation",
        ):
            super().__init__(input_queue=input_queue, output_queue=None)
            self.input_queue = input_queue
            self.conversation = conversation
            self.current_filler_seconds_per_chunk: Optional[int] = None
            self.filler_audio_started_event: Optional[threading.Event] = None

        async def wait_for_filler_audio_to_finish(self):
            if not self.filler_audio_started_event.set():
                self.conversation.logger.debug(
                    "Not waiting for filler audio to finish since we didn't send any chunks"
                )
                return
            if self.current_task and not self.current_task.done():
                self.conversation.logger.debug("Waiting for filler audio to finish")
                await self.current_task
                self.conversation.logger.debug("Filler audio finished")

        def interrupt_current_filler_audio(self):
            self.interruptible_event and self.interruptible_event.interrupt()

        async def process(self, item: InterruptibleEvent[FillerAudio]):
            try:
                filler_audio = item.payload
                filler_synthesis_result = filler_audio.create_synthesis_result()
                self.current_filler_seconds_per_chunk = filler_audio.seconds_per_chunk
                if isinstance(
                    self.conversation.agent.get_agent_config().send_filler_audio,
                    FillerAudioConfig,
                ):
                    silence_threshold = (
                        self.conversation.agent.get_agent_config().send_filler_audio.silence_threshold_seconds
                    )
                else:
                    silence_threshold = FILLER_AUDIO_DEFAULT_SILENCE_THRESHOLD_SECONDS
                await asyncio.sleep(silence_threshold)
                self.conversation.logger.debug("Sending filler audio to output")
                self.filler_audio_started_event = threading.Event()
                await self.conversation.send_speech_to_output(
                    filler_audio.message.text,
                    filler_synthesis_result,
                    item.interruption_event,
                    filler_audio.seconds_per_chunk,
                    started_event=self.filler_audio_started_event,
                )
            except asyncio.CancelledError:
                pass

    class AgentResponsesWorker(InterruptibleWorker):
        """
        - Runs after receiving an agent response and before speech is synthesized
        - For generator (streamed) responses, it interrupts any filler audio after the first chunk
        - Runs Synthesizer.create_speech and sends the SynthesisResult to the output queue
        """

        def __init__(
            self,
<<<<<<< HEAD
            input_queue: QueueType[InterruptibleEvent[AgentResponse]],
            output_queue: QueueType[InterruptibleEvent[Tuple[BaseMessage, SynthesisResult]]],
=======
            input_queue: AsyncQueueType[InterruptibleEvent[BaseMessage]],
            output_queue: AsyncQueueType[SynthesisResult],
>>>>>>> b08bf616
            conversation: "StreamingConversation",
            should_wait_for_filler_audio: bool,
        ):
<<<<<<< HEAD
            super().__init__(
                input_queue=input_queue,
                output_queue=output_queue,
            )
=======
            super().__init__(input_queue=input_queue, output_queue=output_queue)
>>>>>>> b08bf616
            self.input_queue = input_queue
            self.output_queue = output_queue
            self.conversation = conversation
            self.should_wait_for_filler_audio = should_wait_for_filler_audio
            self.chunk_size = (
                get_chunk_size_per_second(
                    self.conversation.synthesizer.get_synthesizer_config().audio_encoding,
                    self.conversation.synthesizer.get_synthesizer_config().sampling_rate,
                )
                * TEXT_TO_SPEECH_CHUNK_SIZE_SECONDS
            )

        async def process(self, item: InterruptibleEvent[AgentResponse]) -> None:
            try:
                agent_response = item.payload
                if isinstance(agent_response, OneShotAgentResponse):
                    await self._handle_one_shot_response(
                        agent_response=agent_response,
                        is_interruptible=item.is_interruptible
                        )
                elif isinstance(agent_response, GeneratorAgentResponse):
                    await self._handle_generator_response(
                        agent_response=agent_response,
                        is_interruptible=item.is_interruptible,
                        interrupt_filler_audio_on_first_response=self.should_wait_for_filler_audio
                        )

            except asyncio.CancelledError:
                pass

        async def _handle_one_shot_response(self, agent_response: OneShotAgentResponse, is_interruptible: bool) -> None:
            if self.conversation.agent.get_agent_config().send_filler_audio:
                self.conversation.filler_audio_worker.interrupt_current_filler_audio()
                await self.conversation.filler_audio_worker.wait_for_filler_audio_to_finish()

            await self._send_to_synthesizer_if_needed(
                agent_response_message=agent_response.message,
                is_interruptible=is_interruptible
                )
            self._terminate_conversation_if_needed(agent_response.message)

        async def _handle_generator_response(
                self,
                agent_response: GeneratorAgentResponse,
                is_interruptible: bool,
                interrupt_filler_audio_on_first_response: bool,
                ) -> None:
            is_first_response = True
            async for message in agent_response.generator:
                if is_first_response:
                    is_first_response = False
                    if interrupt_filler_audio_on_first_response:
                        self.conversation.filler_audio_worker.interrupt_current_filler_audio()
                        await self.conversation.filler_audio_worker.wait_for_filler_audio_to_finish()

                await self._send_to_synthesizer_if_needed(
                    agent_response_message=message,
                    is_interruptible=is_interruptible
                    )
                self._terminate_conversation_if_needed(message)

        async def _send_to_synthesizer_if_needed(
                self,
                agent_response_message: AgentResponseMessage,
                is_interruptible: bool,
                ) -> None:
            if isinstance(agent_response_message, (TextAgentResponseMessage, TextAndStopAgentResponseMessage)):
                await self._send_to_synthesizer(agent_response_message.text, is_interruptible)
            elif isinstance(agent_response_message, StopAgentResponseMessage):
                pass
            else:
                raise ValueError(f"Unknown agent response message type: {agent_response_message}")

        async def _send_to_synthesizer(self, message: str, is_interruptible: bool) -> None:
            self.conversation.logger.debug("Synthesizing speech for message: %s", message)
            # TODO: also time the synthesis stream playback
            with tracer.start_as_current_span(
                SYNTHESIS_TRACE_NAME,
                {
                    "synthesizer": str(
                        self.conversation.synthesizer.get_synthesizer_config().type
                    )
                },
            ):
                synthesis_result = (
                    await self.conversation.synthesizer.create_speech(
                        BaseMessage(text=message),
                        self.chunk_size,
                        bot_sentiment=self.conversation.bot_sentiment,
                    )
                )
            event = self.conversation.enqueue_interruptible_event(
                payload=(BaseMessage(text=message), synthesis_result),
                is_interruptible=is_interruptible,
            )
            self.output_queue.put_nowait(event)

        def _terminate_conversation_if_needed(self, agent_response_message: AgentResponseMessage) -> None:
            """
            Only terminate the conversation if the agent response is a stop message.
            We allow TextAndStopAgentResponseMessage to be sent to the synthesizer, so we don't terminate.
            """
            if isinstance(agent_response_message, StopAgentResponseMessage):
                self.conversation.terminate()
            elif isinstance(agent_response_message, (TextAgentResponseMessage, TextAndStopAgentResponseMessage)):
                pass
            else:
                raise ValueError(f"Unknown agent response message type: {agent_response_message}")

    class SynthesisResultsWorker(InterruptibleWorker):
        """Plays SynthesisResults from the output queue on the output device"""

        def __init__(
            self,
            input_queue: AsyncQueueType[
                InterruptibleEvent[Tuple[BaseMessage, SynthesisResult]]
            ],
            conversation: "StreamingConversation",
        ):
            super().__init__(input_queue=input_queue, output_queue=None)
            self.input_queue = input_queue
            self.conversation = conversation

        async def process(
            self, item: InterruptibleEvent[Tuple[BaseMessage, SynthesisResult]]
        ):
            try:
                message, synthesis_result = item.payload
                message_sent, cut_off = await self.conversation.send_speech_to_output(
                    message.text,
                    synthesis_result,
                    item.interruption_event,
                    TEXT_TO_SPEECH_CHUNK_SIZE_SECONDS,
                )
                self.conversation.logger.debug("Message sent: {}".format(message_sent))
                if cut_off:
                    self.conversation.agent.update_last_bot_message_on_cut_off(
                        message_sent
                    )
                self.conversation.transcript.add_bot_message(
                    text=message_sent,
                    events_manager=self.conversation.events_manager,
                    conversation_id=self.conversation.id,
                )
            except asyncio.CancelledError:
                pass

    def __init__(
        self,
        output_device: BaseOutputDevice,
        transcriber: BaseTranscriber,
        agent: BaseAgent,
        synthesizer: BaseSynthesizer,
        mute_mic_during_agent_response: bool = False,
        conversation_id: str = None,
        per_chunk_allowance_seconds: int = PER_CHUNK_ALLOWANCE_SECONDS,
        events_manager: Optional[EventsManager] = None,
        logger: Optional[logging.Logger] = None,
    ):
        self.id = conversation_id or create_conversation_id()
        self.logger = logger or logging.getLogger(__name__)
        self.output_device = output_device
        self.transcriber = transcriber
        self.agent = agent
        self.synthesizer = synthesizer
<<<<<<< HEAD
        self.mute_mic_during_agent_response = mute_mic_during_agent_response

        # Queue setup
        self.transcriptions_worker_output_queue: QueueType[
            InterruptibleEvent[Transcription]
        ] = asyncio.Queue()

        self.agent_input_queue: QueueType[
            InterruptibleEvent[Transcription]
        ] = self.agent.input_queue
        self.agent_output_queue: QueueType[
            InterruptibleEvent[AgentResponseMessage]
        ] = self.agent.output_queue

        self.agent_responses_output_queue: QueueType[
=======
        self.final_transcriptions_queue: AsyncQueueType[
            InterruptibleEvent[Transcription]
        ] = asyncio.Queue()
        self.agent_responses_queue: AsyncQueueType[
            InterruptibleEvent[Tuple[BaseMessage, bool]]
        ] = asyncio.Queue()
        self.synthesis_results_queue: AsyncQueueType[
>>>>>>> b08bf616
            InterruptibleEvent[BaseMessage, SynthesisResult]
        ] = asyncio.Queue()
        self.filler_audio_queue: AsyncQueueType[
            InterruptibleEvent[FillerAudio]
        ] = asyncio.Queue()

        # Workers setup
        self.transcriptions_worker = self.TranscriptionsWorker(
            self.transcriber.output_queue, self.transcriptions_worker_output_queue, self
        )
        self.final_transcriptions_worker = self.FinalTranscriptionsWorker(
            self.transcriptions_worker_output_queue, self.agent_input_queue, self
        )
        self.agent_responses_worker = self.AgentResponsesWorker(
            input_queue=self.agent_output_queue,
            output_queue=self.agent_responses_output_queue,
            conversation=self,
            should_wait_for_filler_audio=self.agent.get_agent_config().send_filler_audio
        )
        self.synthesis_results_worker = self.SynthesisResultsWorker(
            self.agent_responses_output_queue, self
        )
        self.filler_audio_worker = None
        if self.agent.get_agent_config().send_filler_audio:
            self.filler_audio_worker = self.FillerAudioWorker(
                self.filler_audio_queue, self
            )
        self.events_manager = events_manager or EventsManager()
        self.events_task = None
        self.per_chunk_allowance_seconds = per_chunk_allowance_seconds
        self.transcript = Transcript()
        self.bot_sentiment = None
        if self.agent.get_agent_config().track_bot_sentiment:
            self.sentiment_config = (
                self.synthesizer.get_synthesizer_config().sentiment_config
            )
            if not self.sentiment_config:
                self.sentiment_config = SentimentConfig()
            self.bot_sentiment_analyser = BotSentimentAnalyser(
                emotions=self.sentiment_config.emotions
            )
        if self.agent.get_agent_config().end_conversation_on_goodbye:
            self.goodbye_model = GoodbyeModel()

        self.is_mic_muted = False
        self.is_human_speaking = False
        self.active = False
        self.interruptible_events: SyncQueueType[InterruptibleEvent] = queue.Queue()
        self.mark_last_action_timestamp()

        self.check_for_idle_task = None
        self.track_bot_sentiment_task = None

        self.current_transcription_is_interrupt: bool = False

        # tracing
        self.start_time: Optional[float] = None
        self.end_time: Optional[float] = None

    async def start(self, mark_ready: Optional[Callable[[], Awaitable[None]]] = None):
        self.transcriber.start()
        self.agent.start()
        self.transcriptions_worker.start()
        self.final_transcriptions_worker.start()
        self.agent_responses_worker.start()
        self.synthesis_results_worker.start()
        self.output_device.start()
        if self.filler_audio_worker:
            self.filler_audio_worker.start()
        is_ready = await self.transcriber.ready()
        if not is_ready:
            raise Exception("Transcriber startup failed")
        if self.agent.get_agent_config().send_filler_audio:
            filler_audio_config = (
                self.agent.get_agent_config().send_filler_audio
                if isinstance(
                    self.agent.get_agent_config().send_filler_audio, FillerAudioConfig
                )
                else FillerAudioConfig()
            )
            await self.synthesizer.set_filler_audios(filler_audio_config)
        if mark_ready:
            await mark_ready()
        if self.agent.get_agent_config().initial_message:
            self.transcript.add_bot_message(
                text=self.agent.get_agent_config().initial_message.text,
                events_manager=self.events_manager,
                conversation_id=self.id,
            )
        if self.synthesizer.get_synthesizer_config().sentiment_config:
            await self.update_bot_sentiment()
        if self.agent.get_agent_config().initial_message:
            agent_response = OneShotAgentResponse(
                message=TextAgentResponseMessage(
                    text=self.agent.get_agent_config().initial_message.text,
                )
            )
            event = self.enqueue_interruptible_event(
                payload=agent_response,
                is_interruptible=False,
            )
            self.agent_output_queue.put_nowait(event)
        self.active = True
        if self.synthesizer.get_synthesizer_config().sentiment_config:
            self.track_bot_sentiment_task = asyncio.create_task(
                self.track_bot_sentiment()
            )
        self.check_for_idle_task = asyncio.create_task(self.check_for_idle())
        if len(self.events_manager.subscriptions) > 0:
            self.events_task = asyncio.create_task(self.events_manager.start())

    async def check_for_idle(self):
        """Terminates the conversation after 15 seconds if no activity is detected"""
        while self.is_active():
            if time.time() - self.last_action_timestamp > (
                self.agent.get_agent_config().allowed_idle_time_seconds
                or ALLOWED_IDLE_TIME
            ):
                self.logger.debug("Conversation idle for too long, terminating")
                self.mark_terminated()
                return
            await asyncio.sleep(15)

    async def track_bot_sentiment(self):
        """Updates self.bot_sentiment every second based on the current transcript"""
        prev_transcript = None
        while self.is_active():
            await asyncio.sleep(1)
            if self.transcript.to_string() != prev_transcript:
                await self.update_bot_sentiment()
                prev_transcript = self.transcript.to_string()

    async def update_bot_sentiment(self):
        new_bot_sentiment = await self.bot_sentiment_analyser.analyse(
            self.transcript.to_string()
        )
        if new_bot_sentiment.emotion:
            self.logger.debug("Bot sentiment: %s", new_bot_sentiment)
            self.bot_sentiment = new_bot_sentiment

    def receive_audio(self, chunk: bytes):
        if self.is_mic_muted:
            return

        self.transcriber.send_audio(chunk)

    def warmup_synthesizer(self):
        self.synthesizer.ready_synthesizer()

    def mark_last_action_timestamp(self):
        self.last_action_timestamp = time.time()

    # Add comment asking whether is_interruptible is needed or if there should be if check on adding to event queue
    def enqueue_interruptible_event(
        self, is_interruptible: bool = True, payload: Any = None
    ) -> InterruptibleEvent:
        interruptible_event = InterruptibleEvent(is_interruptible, payload)
        self.interruptible_events.put_nowait(interruptible_event)
        return interruptible_event

    def broadcast_interrupt(self):
        """Stops all inflight events and cancels all workers that are sending output

        Returns true if any events were interrupted - which is used as a flag for the agent (is_interrupt)
        """
        num_interrupts = 0
        while True:
            try:
                interruptible_event: InterruptibleEvent = (
                    self.interruptible_events.get_nowait()
                )
                if not interruptible_event.is_interrupted():
                    if interruptible_event.interrupt():
                        self.logger.debug("Interrupting event")
                        num_interrupts += 1
            except queue.Empty:
                break
        self.agent_responses_worker.cancel_current_task()
        self.final_transcriptions_worker.cancel_current_task()
        return num_interrupts > 0

    async def send_speech_to_output(
        self,
        message: str,
        synthesis_result: SynthesisResult,
        stop_event: threading.Event,
        seconds_per_chunk: int,
        started_event: Optional[threading.Event] = None,
    ):
        """
        - Sends the speech chunk by chunk to the output device
        - If the stop_event is set, the output is stopped
        - Sets started_event when the first chunk is sent

        Importantly, we rate limit the chunks sent to the output. For interrupts to work properly,
        the next chunk of audio can only be sent after the last chunk is played, so we send
        a chunk of x seconds only after x seconds have passed since the last chunk was sent.

        Returns the message that was sent up to, and a flag if the message was cut off
        """
        if self.transcriber.get_transcriber_config().mute_during_speech:
            self.logger.debug("Muting transcriber")
            self.transcriber.mute()
        message_sent = message
        cut_off = False

        if self.mute_mic_during_agent_response:
            self.is_mic_muted = True

        chunk_size = seconds_per_chunk * get_chunk_size_per_second(
            self.synthesizer.get_synthesizer_config().audio_encoding,
            self.synthesizer.get_synthesizer_config().sampling_rate,
        )
        chunk_idx = 0
        async for chunk_result in synthesis_result.chunk_generator:
            start_time = time.time()
            speech_length_seconds = seconds_per_chunk * (
                len(chunk_result.chunk) / chunk_size
            )
            if stop_event.is_set():
                seconds = chunk_idx * seconds_per_chunk
                self.logger.debug(
                    "Interrupted, stopping text to speech after {} chunks".format(
                        chunk_idx
                    )
                )
                message_sent = f"{synthesis_result.get_message_up_to(seconds)}-"
                cut_off = True
                break
            if chunk_idx == 0:
                if started_event:
                    started_event.set()
            self.output_device.send_nonblocking(chunk_result.chunk)
            end_time = time.time()
            await asyncio.sleep(
                max(
                    speech_length_seconds
                    - (end_time - start_time)
                    - self.per_chunk_allowance_seconds,
                    0,
                )
            )
            self.logger.debug(
                "Sent chunk {} with size {}".format(chunk_idx, len(chunk_result.chunk))
            )
            self.mark_last_action_timestamp()
            chunk_idx += 1
        if self.transcriber.get_transcriber_config().mute_during_speech:
            self.logger.debug("Unmuting transcriber")
            self.transcriber.unmute()
        return message_sent, cut_off

    def mark_terminated(self):
        self.active = False

    # must be called from the main thread
    def terminate(self):
        self.mark_terminated()
        self.events_manager.publish_event(
            TranscriptCompleteEvent(
                conversation_id=self.id, transcript=self.transcript.to_string()
            )
        )
        if self.check_for_idle_task:
            self.logger.debug("Terminating check_for_idle Task")
            self.check_for_idle_task.cancel()
        if self.track_bot_sentiment_task:
            self.logger.debug("Terminating track_bot_sentiment Task")
            self.track_bot_sentiment_task.cancel()
        if self.events_manager and self.events_task:
            self.logger.debug("Terminating events Task")
            self.events_manager.end()
        self.logger.debug("Terminating agent")
        self.agent.terminate()
        self.logger.debug("Terminating output device")
        self.output_device.terminate()
        self.logger.debug("Terminating speech transcriber")
        self.transcriber.terminate()
        self.logger.debug("Terminating transcriptions worker")
        self.transcriptions_worker.terminate()
        self.logger.debug("Terminating final transcriptions worker")
        self.final_transcriptions_worker.terminate()
        self.logger.debug("Terminating agent responses worker")
        self.agent_responses_worker.terminate()
        self.logger.debug("Terminating synthesis results worker")
        self.synthesis_results_worker.terminate()
        if self.filler_audio_worker:
            self.logger.debug("Terminating filler audio worker")
            self.filler_audio_worker.terminate()
        self.logger.debug("Successfully terminated")

    def is_active(self):
        return self.active<|MERGE_RESOLUTION|>--- conflicted
+++ resolved
@@ -121,13 +121,8 @@
 
         def __init__(
             self,
-<<<<<<< HEAD
-            input_queue: QueueType[InterruptibleEvent[Transcription]],
-            output_queue: QueueType[InterruptibleEvent[Transcription]],
-=======
             input_queue: AsyncQueueType[InterruptibleEvent[Transcription]],
-            output_queue: AsyncQueueType[InterruptibleEvent[BaseMessage]],
->>>>>>> b08bf616
+            output_queue: AsyncQueueType[InterruptibleEvent[Transcription]],
             conversation: "StreamingConversation",
         ):
             super().__init__(input_queue, output_queue)
@@ -271,24 +266,12 @@
 
         def __init__(
             self,
-<<<<<<< HEAD
-            input_queue: QueueType[InterruptibleEvent[AgentResponse]],
-            output_queue: QueueType[InterruptibleEvent[Tuple[BaseMessage, SynthesisResult]]],
-=======
             input_queue: AsyncQueueType[InterruptibleEvent[BaseMessage]],
             output_queue: AsyncQueueType[SynthesisResult],
->>>>>>> b08bf616
             conversation: "StreamingConversation",
             should_wait_for_filler_audio: bool,
         ):
-<<<<<<< HEAD
-            super().__init__(
-                input_queue=input_queue,
-                output_queue=output_queue,
-            )
-=======
             super().__init__(input_queue=input_queue, output_queue=output_queue)
->>>>>>> b08bf616
             self.input_queue = input_queue
             self.output_queue = output_queue
             self.conversation = conversation
@@ -454,32 +437,22 @@
         self.transcriber = transcriber
         self.agent = agent
         self.synthesizer = synthesizer
-<<<<<<< HEAD
         self.mute_mic_during_agent_response = mute_mic_during_agent_response
 
         # Queue setup
-        self.transcriptions_worker_output_queue: QueueType[
+        self.transcriptions_worker_output_queue: AsyncQueueType[
             InterruptibleEvent[Transcription]
         ] = asyncio.Queue()
 
-        self.agent_input_queue: QueueType[
+        self.agent_input_queue: AsyncQueueType[
             InterruptibleEvent[Transcription]
         ] = self.agent.input_queue
-        self.agent_output_queue: QueueType[
+        self.agent_output_queue: AsyncQueueType[
             InterruptibleEvent[AgentResponseMessage]
         ] = self.agent.output_queue
 
-        self.agent_responses_output_queue: QueueType[
-=======
-        self.final_transcriptions_queue: AsyncQueueType[
-            InterruptibleEvent[Transcription]
-        ] = asyncio.Queue()
-        self.agent_responses_queue: AsyncQueueType[
-            InterruptibleEvent[Tuple[BaseMessage, bool]]
-        ] = asyncio.Queue()
-        self.synthesis_results_queue: AsyncQueueType[
->>>>>>> b08bf616
-            InterruptibleEvent[BaseMessage, SynthesisResult]
+        self.agent_responses_output_queue: AsyncQueueType[
+            InterruptibleEvent[SynthesisResult]
         ] = asyncio.Queue()
         self.filler_audio_queue: AsyncQueueType[
             InterruptibleEvent[FillerAudio]
