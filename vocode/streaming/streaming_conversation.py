--- conflicted
+++ resolved
@@ -662,7 +662,6 @@
 
         Returns true if any events were interrupted - which is used as a flag for the agent (is_interrupt)
         """
-<<<<<<< HEAD
         async with self.interrupt_lock:
             num_interrupts = 0
             while True:
@@ -678,29 +677,10 @@
                     break
             self.output_device.interrupt()
             self.agent.cancel_current_task()
-            self.agent_responses_worker.cancel_current_task()
+            self.synthesizer.cancel_current_task()
             if self.actions_worker:
                 self.actions_worker.cancel_current_task()
             return num_interrupts > 0
-=======
-        num_interrupts = 0
-        while True:
-            try:
-                interruptible_event = self.interruptible_events.get_nowait()
-                if not interruptible_event.is_interrupted():
-                    if interruptible_event.interrupt():
-                        logger.debug(
-                            f"Interrupting event {type(interruptible_event.payload)} {interruptible_event.payload}",
-                        )
-                        num_interrupts += 1
-            except queue.Empty:
-                break
-        self.agent.cancel_current_task()
-        self.synthesizer.cancel_current_task()
-        if self.actions_worker:
-            self.actions_worker.cancel_current_task()
-        return num_interrupts > 0
->>>>>>> 6cbf9e62
 
     def is_interrupt(self, transcription: Transcription):
         return transcription.confidence >= (
