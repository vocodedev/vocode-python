import logging

from typing import Generator, Optional, Tuple

from langchain.prompts import (
    ChatPromptTemplate,
    MessagesPlaceholder,
    SystemMessagePromptTemplate,
    HumanMessagePromptTemplate,
)

from langchain.chains import ConversationChain
from langchain.chat_models import ChatOpenAI
from langchain.schema import ChatMessage
import openai
from typing import AsyncGenerator, Optional, Tuple

import logging

from vocode import getenv
from vocode.streaming.agent.base_agent import AgentResponse, AgentResponseMessage, GeneratorAgentResponse, OneShotAgentResponse, TextAgentResponseMessage
from vocode.streaming.agent.chat_agent import ChatAsyncAgent
from vocode.streaming.models.agent import ChatGPTAgentConfig
from vocode.streaming.agent.utils import stream_openai_response_async
from vocode.streaming.transcriber.base_transcriber import Transcription
from vocode.streaming.utils.worker import InterruptibleEvent


<<<<<<< HEAD
class ChatGPTAgent(ChatAsyncAgent):
=======
class ChatGPTAgent(ChatAgent[ChatGPTAgentConfig]):
>>>>>>> 9d301a30
    def __init__(
        self,
        agent_config: ChatGPTAgentConfig,
        logger: Optional[logging.Logger] = None,
        openai_api_key: Optional[str] = None,
    ):
        super().__init__(agent_config=agent_config, logger=logger)
        openai.api_key = openai_api_key or getenv("OPENAI_API_KEY")
        if not openai.api_key:
            raise ValueError("OPENAI_API_KEY must be set in environment or passed in")
        self.prompt = ChatPromptTemplate.from_messages(
            [
                SystemMessagePromptTemplate.from_template(agent_config.prompt_preamble),
                MessagesPlaceholder(variable_name="history"),
                HumanMessagePromptTemplate.from_template("{input}"),
            ]
        )
        if agent_config.initial_message:
            if agent_config.generate_responses:
                # we use ChatMessages for memory when we generate responses
                self.memory.chat_memory.messages.append(
                    ChatMessage(
                        content=agent_config.initial_message.text, role="assistant"
                    )
                )
            else:
                self.memory.chat_memory.add_ai_message(
                    agent_config.initial_message.text
                )
        self.llm = ChatOpenAI(  # type: ignore
            model_name=self.agent_config.model_name,
            temperature=self.agent_config.temperature,
            max_tokens=self.agent_config.max_tokens,
            openai_api_key=openai.api_key,
        )
        self.conversation = ConversationChain(
            memory=self.memory, prompt=self.prompt, llm=self.llm
        )
        self.first_response = (
            self.create_first_response(agent_config.expected_first_prompt)
            if agent_config.expected_first_prompt
            else None
        )
        self.is_first_response = True

    def create_first_response(self, first_prompt):
        return self.conversation.predict(input=first_prompt)

<<<<<<< HEAD
    async def did_add_transcript_to_input_queue(self, transcription: Transcription):
        await super().did_add_transcript_to_input_queue(transcription)
        agent_response: AgentResponse

        if self.agent_config.generate_responses:
            generator = self._create_generator_response(transcription)
            agent_response = GeneratorAgentResponse(generator=generator)
=======
    async def respond(  # type: ignore
        self,
        human_input,
        conversation_id: str,
        is_interrupt: bool = False,
    ) -> Tuple[str, bool]:
        if is_interrupt and self.agent_config.cut_off_response:
            cut_off_response = self.get_cut_off_response()
            self.memory.chat_memory.add_user_message(human_input)
            self.memory.chat_memory.add_ai_message(cut_off_response)
            return cut_off_response, False
        self.logger.debug("LLM responding to human input")
        if self.is_first_response and self.first_response:
            self.logger.debug("First response is cached")
            self.is_first_response = False
            text = self.first_response
>>>>>>> 9d301a30
        else:
            response_message = self._create_one_shot_response(transcription)
            agent_response = OneShotAgentResponse(message=response_message)
        self.add_agent_response_to_output_queue(response=agent_response)

<<<<<<< HEAD
    async def _create_generator_response(self, transcription: Transcription) -> AsyncGenerator[AgentResponseMessage, None]:
=======
    async def generate_response(
        self,
        human_input: str,
        conversation_id: str,
        is_interrupt: bool = False,
    ) -> AsyncGenerator[str, None]:
>>>>>>> 9d301a30
        self.memory.chat_memory.messages.append(
            ChatMessage(role="user", content=transcription.message)
        )
        if transcription.is_interrupt and self.agent_config.cut_off_response:
            cut_off_response = self.get_cut_off_response()
            self.memory.chat_memory.messages.append(
                ChatMessage(role="assistant", content=cut_off_response)
            )
            yield TextAgentResponseMessage(text=cut_off_response)
            return

        prompt_messages = [
            ChatMessage(role="system", content=self.agent_config.prompt_preamble)
        ] + self.memory.chat_memory.messages
        bot_memory_message = ChatMessage(role="assistant", content="")
        self.memory.chat_memory.messages.append(bot_memory_message)
        stream = await openai.ChatCompletion.acreate(
            model=self.agent_config.model_name,
            messages=[
                prompt_message.dict(include={"content": True, "role": True})
                for prompt_message in prompt_messages
            ],
            max_tokens=self.agent_config.max_tokens,
            temperature=self.agent_config.temperature,
            stream=True,
        )
        async for message in stream_openai_response_async(
            stream,
            get_text=lambda choice: choice.get("delta", {}).get("content"),
        ):
            bot_memory_message.content = f"{bot_memory_message.content} {message}"
            yield TextAgentResponseMessage(text=message)

    def _create_one_shot_response(self, transcription: Transcription) -> TextAgentResponseMessage:
        if transcription.is_interrupt and self.agent_config.cut_off_response:
            cut_off_response = self.get_cut_off_response()
            self.memory.chat_memory.add_user_message(transcription.message)
            self.memory.chat_memory.add_ai_message(cut_off_response)
            return TextAgentResponseMessage(text=cut_off_response)

        else:
            if self.is_first_response and self.first_response:
                self.logger.debug("First response is cached")
                self.is_first_response = False
                return TextAgentResponseMessage(text=self.first_response)
            else:
                text = self.conversation.predict(input=transcription.message)
                self.logger.debug(f"LLM response: {text}")
                return TextAgentResponseMessage(text=text)<|MERGE_RESOLUTION|>--- conflicted
+++ resolved
@@ -19,18 +19,14 @@
 
 from vocode import getenv
 from vocode.streaming.agent.base_agent import AgentResponse, AgentResponseMessage, GeneratorAgentResponse, OneShotAgentResponse, TextAgentResponseMessage
-from vocode.streaming.agent.chat_agent import ChatAsyncAgent
+from vocode.streaming.agent.chat_agent import ChatAgent
 from vocode.streaming.models.agent import ChatGPTAgentConfig
 from vocode.streaming.agent.utils import stream_openai_response_async
 from vocode.streaming.transcriber.base_transcriber import Transcription
 from vocode.streaming.utils.worker import InterruptibleEvent
 
 
-<<<<<<< HEAD
-class ChatGPTAgent(ChatAsyncAgent):
-=======
 class ChatGPTAgent(ChatAgent[ChatGPTAgentConfig]):
->>>>>>> 9d301a30
     def __init__(
         self,
         agent_config: ChatGPTAgentConfig,
@@ -79,7 +75,6 @@
     def create_first_response(self, first_prompt):
         return self.conversation.predict(input=first_prompt)
 
-<<<<<<< HEAD
     async def did_add_transcript_to_input_queue(self, transcription: Transcription):
         await super().did_add_transcript_to_input_queue(transcription)
         agent_response: AgentResponse
@@ -87,39 +82,15 @@
         if self.agent_config.generate_responses:
             generator = self._create_generator_response(transcription)
             agent_response = GeneratorAgentResponse(generator=generator)
-=======
-    async def respond(  # type: ignore
-        self,
-        human_input,
-        conversation_id: str,
-        is_interrupt: bool = False,
-    ) -> Tuple[str, bool]:
-        if is_interrupt and self.agent_config.cut_off_response:
-            cut_off_response = self.get_cut_off_response()
-            self.memory.chat_memory.add_user_message(human_input)
-            self.memory.chat_memory.add_ai_message(cut_off_response)
-            return cut_off_response, False
-        self.logger.debug("LLM responding to human input")
-        if self.is_first_response and self.first_response:
-            self.logger.debug("First response is cached")
-            self.is_first_response = False
-            text = self.first_response
->>>>>>> 9d301a30
         else:
             response_message = self._create_one_shot_response(transcription)
             agent_response = OneShotAgentResponse(message=response_message)
         self.add_agent_response_to_output_queue(response=agent_response)
 
-<<<<<<< HEAD
-    async def _create_generator_response(self, transcription: Transcription) -> AsyncGenerator[AgentResponseMessage, None]:
-=======
-    async def generate_response(
+    async def _create_generator_response(
         self,
-        human_input: str,
-        conversation_id: str,
-        is_interrupt: bool = False,
-    ) -> AsyncGenerator[str, None]:
->>>>>>> 9d301a30
+        transcription: Transcription
+    ) -> AsyncGenerator[AgentResponseMessage, None]:
         self.memory.chat_memory.messages.append(
             ChatMessage(role="user", content=transcription.message)
         )
