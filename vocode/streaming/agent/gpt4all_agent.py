from vocode.streaming.agent.base_agent import BaseAsyncAgent, OneShotAgentResponse, TextAgentResponseMessage
from vocode.streaming.models.agent import GPT4AllAgentConfig
from vocode.streaming.transcriber.base_transcriber import Transcription
from vocode.turn_based.agent.gpt4all_agent import GPT4AllAgent as TurnBasedGPT4AllAgent


class GPT4AllAgent(BaseAsyncAgent):
    def __init__(self, agent_config: GPT4AllAgentConfig):
        super().__init__(agent_config=agent_config)
        self.turn_based_agent = TurnBasedGPT4AllAgent(
            model_path=agent_config.model_path,
            system_prompt=agent_config.prompt_preamble,
            initial_message=agent_config.initial_message.text
            if agent_config.initial_message
            else None,
        )

<<<<<<< HEAD
    async def did_add_transcript_to_input_queue(self, transcription: Transcription):
        await super().did_add_transcript_to_input_queue(transcription)
        text_response = await self.turn_based_agent.respond_async(transcription.message)
        agent_response = OneShotAgentResponse(
            message=TextAgentResponseMessage(text=text_response)
        )
        self.add_agent_response_to_output_queue(agent_response)
=======
    async def respond(
        self,
        human_input,
        conversation_id: str,
        is_interrupt: bool = False,
    ) -> Tuple[Optional[str], bool]:
        return (await self.turn_based_agent.respond_async(human_input)), False
>>>>>>> 9d301a30
<|MERGE_RESOLUTION|>--- conflicted
+++ resolved
@@ -4,7 +4,7 @@
 from vocode.turn_based.agent.gpt4all_agent import GPT4AllAgent as TurnBasedGPT4AllAgent
 
 
-class GPT4AllAgent(BaseAsyncAgent):
+class GPT4AllAgent(BaseAsyncAgent[GPT4AllAgentConfig]):
     def __init__(self, agent_config: GPT4AllAgentConfig):
         super().__init__(agent_config=agent_config)
         self.turn_based_agent = TurnBasedGPT4AllAgent(
@@ -15,20 +15,10 @@
             else None,
         )
 
-<<<<<<< HEAD
     async def did_add_transcript_to_input_queue(self, transcription: Transcription):
         await super().did_add_transcript_to_input_queue(transcription)
         text_response = await self.turn_based_agent.respond_async(transcription.message)
         agent_response = OneShotAgentResponse(
             message=TextAgentResponseMessage(text=text_response)
         )
-        self.add_agent_response_to_output_queue(agent_response)
-=======
-    async def respond(
-        self,
-        human_input,
-        conversation_id: str,
-        is_interrupt: bool = False,
-    ) -> Tuple[Optional[str], bool]:
-        return (await self.turn_based_agent.respond_async(human_input)), False
->>>>>>> 9d301a30
+        self.add_agent_response_to_output_queue(agent_response)