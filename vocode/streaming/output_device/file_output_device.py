import asyncio
import wave
from asyncio import Queue

import numpy as np

from vocode.streaming.output_device.rate_limit_interruptions_output_device import (
    RateLimitInterruptionsOutputDevice,
)

from vocode.streaming.models.audio import AudioEncoding
from vocode.streaming.utils.worker import ThreadAsyncWorker


<<<<<<< HEAD
class FileOutputDevice(RateLimitInterruptionsOutputDevice):
=======
class FileWriterWorker(ThreadAsyncWorker[np.ndarray]):
    def __init__(self, wave: wave.Wave_write) -> None:
        super().__init__()
        self.wav = wave

    def _run_loop(self):
        while True:
            try:
                block = self.input_janus_queue.sync_q.get()
                self.wav.writeframes(block)
            except asyncio.CancelledError:
                return

    def terminate(self):
        super().terminate()
        self.wav.close()


class FileOutputDevice(BaseOutputDevice):
>>>>>>> 6cbf9e62
    DEFAULT_SAMPLING_RATE = 44100

    def __init__(
        self,
        file_path: str,
        sampling_rate: int = DEFAULT_SAMPLING_RATE,
        audio_encoding: AudioEncoding = AudioEncoding.LINEAR16,
    ):
        super().__init__(sampling_rate, audio_encoding)
        self.blocksize = self.sampling_rate

        wav = wave.open(file_path, "wb")
        wav.setnchannels(1)  # Mono channel
        wav.setsampwidth(2)  # 16-bit samples
        wav.setframerate(self.sampling_rate)
        self.wav = wav

<<<<<<< HEAD
    async def play(self, chunk: bytes):
=======
        self.thread_worker = FileWriterWorker(wav)
        self.thread_worker.start()

    def consume_nonblocking(self, chunk):
>>>>>>> 6cbf9e62
        chunk_arr = np.frombuffer(chunk, dtype=np.int16)
        for i in range(0, chunk_arr.shape[0], self.blocksize):
            block = np.zeros(self.blocksize, dtype=np.int16)
            size = min(self.blocksize, chunk_arr.shape[0] - i)
            block[:size] = chunk_arr[i : i + size]
<<<<<<< HEAD
            await asyncio.to_thread(lambda: self.wav.writeframes(block.tobytes()))
=======
            self.thread_worker.consume_nonblocking(block)
>>>>>>> 6cbf9e62

    def terminate(self):
        self.wav.close()
        super().terminate()<|MERGE_RESOLUTION|>--- conflicted
+++ resolved
@@ -1,6 +1,5 @@
 import asyncio
 import wave
-from asyncio import Queue
 
 import numpy as np
 
@@ -9,32 +8,9 @@
 )
 
 from vocode.streaming.models.audio import AudioEncoding
-from vocode.streaming.utils.worker import ThreadAsyncWorker
 
 
-<<<<<<< HEAD
 class FileOutputDevice(RateLimitInterruptionsOutputDevice):
-=======
-class FileWriterWorker(ThreadAsyncWorker[np.ndarray]):
-    def __init__(self, wave: wave.Wave_write) -> None:
-        super().__init__()
-        self.wav = wave
-
-    def _run_loop(self):
-        while True:
-            try:
-                block = self.input_janus_queue.sync_q.get()
-                self.wav.writeframes(block)
-            except asyncio.CancelledError:
-                return
-
-    def terminate(self):
-        super().terminate()
-        self.wav.close()
-
-
-class FileOutputDevice(BaseOutputDevice):
->>>>>>> 6cbf9e62
     DEFAULT_SAMPLING_RATE = 44100
 
     def __init__(
@@ -52,24 +28,13 @@
         wav.setframerate(self.sampling_rate)
         self.wav = wav
 
-<<<<<<< HEAD
     async def play(self, chunk: bytes):
-=======
-        self.thread_worker = FileWriterWorker(wav)
-        self.thread_worker.start()
-
-    def consume_nonblocking(self, chunk):
->>>>>>> 6cbf9e62
         chunk_arr = np.frombuffer(chunk, dtype=np.int16)
         for i in range(0, chunk_arr.shape[0], self.blocksize):
             block = np.zeros(self.blocksize, dtype=np.int16)
             size = min(self.blocksize, chunk_arr.shape[0] - i)
             block[:size] = chunk_arr[i : i + size]
-<<<<<<< HEAD
             await asyncio.to_thread(lambda: self.wav.writeframes(block.tobytes()))
-=======
-            self.thread_worker.consume_nonblocking(block)
->>>>>>> 6cbf9e62
 
     def terminate(self):
         self.wav.close()
