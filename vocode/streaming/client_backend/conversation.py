import logging
from typing import Callable, Optional
import typing

from fastapi import APIRouter, WebSocket
from vocode.streaming.agent.base_agent import BaseAgent
from vocode.streaming.models.audio_encoding import AudioEncoding
from vocode.streaming.models.client_backend import InputAudioConfig, OutputAudioConfig
from vocode.streaming.models.synthesizer import AzureSynthesizerConfig
from vocode.streaming.models.transcriber import (
    DeepgramTranscriberConfig,
    PunctuationEndpointingConfig,
)
from vocode.streaming.models.websocket import (
    AudioConfigStartMessage,
    AudioMessage,
    ReadyMessage,
    WebSocketMessage,
    WebSocketMessageType,
)

from vocode.streaming.output_device.websocket_output_device import WebsocketOutputDevice
from vocode.streaming.streaming_conversation import StreamingConversation
from vocode.streaming.synthesizer.azure_synthesizer import AzureSynthesizer
from vocode.streaming.synthesizer.base_synthesizer import BaseSynthesizer
from vocode.streaming.transcriber.base_transcriber import BaseTranscriber
from vocode.streaming.transcriber.deepgram_transcriber import DeepgramTranscriber
from vocode.streaming.utils.base_router import BaseRouter

from vocode.streaming.models.events import Event, EventType
from vocode.streaming.models.transcript import TranscriptEvent
from vocode.streaming.utils import events_manager


class ConversationRouter(BaseRouter):
    def __init__(
        self,
        agent: BaseAgent,
        transcriber_thunk: Callable[
            [InputAudioConfig], BaseTranscriber
        ] = lambda input_audio_config: DeepgramTranscriber(
            DeepgramTranscriberConfig.from_input_audio_config(
                input_audio_config=input_audio_config,
                endpointing_config=PunctuationEndpointingConfig(),
            )
        ),
        synthesizer_thunk: Callable[
            [OutputAudioConfig], BaseSynthesizer
        ] = lambda output_audio_config: AzureSynthesizer(
            AzureSynthesizerConfig.from_output_audio_config(
                output_audio_config=output_audio_config
            )
        ),
        logger: Optional[logging.Logger] = None,
    ):
        super().__init__()
        self.sessions: dict[str, StreamingConversation] = {}
        self.transcriber_thunk = transcriber_thunk
        self.agent = agent
        self.synthesizer_thunk = synthesizer_thunk
        self.logger = logger or logging.getLogger(__name__)
        self.router = APIRouter()
        self.router.websocket("/conversation")(self.conversation)

    async def get_conversation(
        self,
        output_device: WebsocketOutputDevice,
        start_message: AudioConfigStartMessage,
    ) -> StreamingConversation | None:
        if start_message.conversation_id is None:
            return None
        conversation = self.sessions.get(start_message.conversation_id)
        if conversation is None:
            return None
        self.logger.debug(f"get_conversation restart...")
        await conversation.restart(output_device, lambda: output_device.ws.send_text(ReadyMessage().json()))
        return conversation
        
    async def new_conversation(
        self,
        output_device: WebsocketOutputDevice,
        start_message: AudioConfigStartMessage,
    ) -> StreamingConversation:
        transcriber = self.transcriber_thunk(start_message.input_audio_config)
        synthesizer = self.synthesizer_thunk(start_message.output_audio_config)
        synthesizer.synthesizer_config.should_encode_as_wav = True
<<<<<<< HEAD
        events_manager_instance: TranscriptEventManager | None = None
        if start_message.subscribe_transcript:
            events_manager_instance = TranscriptEventManager(output_device, self.logger)
        conversation =  StreamingConversation(
=======
        return StreamingConversation(
>>>>>>> e97507ae
            output_device=output_device,
            transcriber=transcriber,
            agent=self.agent,
            synthesizer=synthesizer,
            conversation_id=start_message.conversation_id,
<<<<<<< HEAD
            events_manager=events_manager_instance,
=======
            events_manager=TranscriptEventManager(output_device, self.logger) if start_message.subscribe_transcript else None,
>>>>>>> e97507ae
            logger=self.logger,
        )
        if start_message.conversation_id:
            self.sessions[start_message.conversation_id] = conversation
        await conversation.start(lambda: output_device.ws.send_text(ReadyMessage().json()))
        return conversation
    
    def del_conversation(self, conversation):
        keys = list(self.sessions.keys())
        for key in keys:
            if self.sessions[key] == conversation:
                del self.sessions[key]

    async def conversation(self, websocket: WebSocket):
        await websocket.accept()
        start_message: AudioConfigStartMessage = AudioConfigStartMessage.parse_obj(
            await websocket.receive_json()
        )
        self.logger.debug(f"Conversation started")
        # self.logger.debug(start_message.dict())
        output_device = WebsocketOutputDevice(
            websocket,
            start_message.output_audio_config.sampling_rate,
            start_message.output_audio_config.audio_encoding,
        )
        conversation = await self.get_conversation(output_device, start_message)
        if conversation is None:
            conversation = await self.new_conversation(output_device, start_message)
        while conversation.is_active():
            message: WebSocketMessage = WebSocketMessage.parse_obj(
                await websocket.receive_json()
            )
            if message.type == WebSocketMessageType.STOP:
                break
            audio_message = typing.cast(AudioMessage, message)
            conversation.receive_audio(audio_message.get_bytes())
        output_device.mark_closed()
        self.del_conversation(conversation)
        conversation.terminate()

    def get_router(self) -> APIRouter:
        return self.router

class TranscriptEventManager(events_manager.EventsManager):
    def __init__(self, output_device: WebsocketOutputDevice, logger: Optional[logging.Logger] = None):
        super().__init__(subscriptions=[EventType.TRANSCRIPT])
        self.output_device = output_device
        self.logger = logger or logging.getLogger(__name__)

    def handle_event(self, event: Event):
        if event.type == EventType.TRANSCRIPT:
            transcript_event = typing.cast(TranscriptEvent, event)
            self.output_device.consume_transcript(transcript_event)
            # self.logger.debug(event.dict())

    def restart(self, output_device: WebsocketOutputDevice):
        self.output_device = output_device<|MERGE_RESOLUTION|>--- conflicted
+++ resolved
@@ -84,24 +84,13 @@
         transcriber = self.transcriber_thunk(start_message.input_audio_config)
         synthesizer = self.synthesizer_thunk(start_message.output_audio_config)
         synthesizer.synthesizer_config.should_encode_as_wav = True
-<<<<<<< HEAD
-        events_manager_instance: TranscriptEventManager | None = None
-        if start_message.subscribe_transcript:
-            events_manager_instance = TranscriptEventManager(output_device, self.logger)
         conversation =  StreamingConversation(
-=======
-        return StreamingConversation(
->>>>>>> e97507ae
             output_device=output_device,
             transcriber=transcriber,
             agent=self.agent,
             synthesizer=synthesizer,
             conversation_id=start_message.conversation_id,
-<<<<<<< HEAD
-            events_manager=events_manager_instance,
-=======
             events_manager=TranscriptEventManager(output_device, self.logger) if start_message.subscribe_transcript else None,
->>>>>>> e97507ae
             logger=self.logger,
         )
         if start_message.conversation_id:
