import asyncio
import json
import logging
from typing import Optional
import websockets
from websockets.client import WebSocketClientProtocol
import audioop
from urllib.parse import urlencode
from vocode import getenv

from vocode.streaming.transcriber.base_transcriber import (
    BaseAsyncTranscriber,
    Transcription,
)
from vocode.streaming.models.transcriber import (
    DeepgramTranscriberConfig,
    EndpointingConfig,
    EndpointingType,
)
from vocode.streaming.models.audio_encoding import AudioEncoding


PUNCTUATION_TERMINATORS = [".", "!", "?"]
NUM_RESTARTS = 5


class DeepgramTranscriber(BaseAsyncTranscriber[DeepgramTranscriberConfig]):
    def __init__(
        self,
        transcriber_config: DeepgramTranscriberConfig,
<<<<<<< HEAD
        logger: Optional[logging.Logger] = None,
        api_key: Optional[str] = None,
=======
        api_key: Optional[str] = None,
        logger: Optional[logging.Logger] = None,
>>>>>>> 9d301a30
    ):
        super().__init__(transcriber_config)
        self.api_key = api_key or getenv("DEEPGRAM_API_KEY")
        if not self.api_key:
            raise Exception(
                "Please set DEEPGRAM_API_KEY environment variable or pass it as a parameter"
            )
        self._ended = False
        self.is_ready = False
        self.logger = logger or logging.getLogger(__name__)

    async def _run_loop(self):
        restarts = 0
        while not self._ended and restarts < NUM_RESTARTS:
            await self.process()
            restarts += 1
            self.logger.debug(
                "Deepgram connection died, restarting, num_restarts: %s", restarts
            )

    def send_audio(self, chunk):
        if (
            self.transcriber_config.downsampling
            and self.transcriber_config.audio_encoding == AudioEncoding.LINEAR16
        ):
            chunk, _ = audioop.ratecv(
                chunk,
                2,
                1,
                self.transcriber_config.sampling_rate
                * self.transcriber_config.downsampling,
                self.transcriber_config.sampling_rate,
                None,
            )
        super().send_audio(chunk)

    def terminate(self):
        terminate_msg = json.dumps({"type": "CloseStream"})
        self.input_queue.put_nowait(terminate_msg)
        self._ended = True
        super().terminate()

    def get_deepgram_url(self):
        if self.transcriber_config.audio_encoding == AudioEncoding.LINEAR16:
            encoding = "linear16"
        elif self.transcriber_config.audio_encoding == AudioEncoding.MULAW:
            encoding = "mulaw"
        url_params = {
            "encoding": encoding,
            "sample_rate": self.transcriber_config.sampling_rate,
            "channels": 1,
            "interim_results": "true",
        }
        extra_params = {}
        if self.transcriber_config.language:
            extra_params["language"] = self.transcriber_config.language
        if self.transcriber_config.model:
            extra_params["model"] = self.transcriber_config.model
        if self.transcriber_config.tier:
            extra_params["tier"] = self.transcriber_config.tier
        if self.transcriber_config.version:
            extra_params["version"] = self.transcriber_config.version
        if self.transcriber_config.keywords:
            extra_params["keywords"] = self.transcriber_config.keywords
        if (
            self.transcriber_config.endpointing_config
            and self.transcriber_config.endpointing_config.type
            == EndpointingType.PUNCTUATION_BASED
        ):
            extra_params["punctuate"] = "true"
        url_params.update(extra_params)
        return f"wss://api.deepgram.com/v1/listen?{urlencode(url_params)}"

    def is_speech_final(
        self, current_buffer: str, deepgram_response: dict, time_silent: float
    ):
        transcript = deepgram_response["channel"]["alternatives"][0]["transcript"]

        # if it is not time based, then return true if speech is final and there is a transcript
        if not self.transcriber_config.endpointing_config:
            return transcript and deepgram_response["speech_final"]
        elif (
            self.transcriber_config.endpointing_config.type
            == EndpointingType.TIME_BASED
        ):
            # if it is time based, then return true if there is no transcript
            # and there is some speech to send
            # and the time_silent is greater than the cutoff
            return (
                not transcript
                and current_buffer
                and (time_silent + deepgram_response["duration"])
                > self.transcriber_config.endpointing_config.time_cutoff_seconds
            )
        elif (
            self.transcriber_config.endpointing_config.type
            == EndpointingType.PUNCTUATION_BASED
        ):
            return (
                transcript
                and deepgram_response["speech_final"]
                and transcript.strip()[-1] in PUNCTUATION_TERMINATORS
            ) or (
                not transcript
                and current_buffer
                and (time_silent + deepgram_response["duration"])
                > self.transcriber_config.endpointing_config.time_cutoff_seconds
            )
        raise Exception("Endpointing config not supported")

    def calculate_time_silent(self, data: dict):
        end = data["start"] + data["duration"]
        words = data["channel"]["alternatives"][0]["words"]
        if words:
            return end - words[-1]["end"]
        return data["duration"]

    async def process(self):
        extra_headers = {"Authorization": f"Token {self.api_key}"}

        async with websockets.connect(
            self.get_deepgram_url(), extra_headers=extra_headers
        ) as ws:

            async def sender(ws: WebSocketClientProtocol):  # sends audio to websocket
                while not self._ended:
                    try:
                        data = await asyncio.wait_for(self.input_queue.get(), 5)
                    except asyncio.exceptions.TimeoutError:
                        break
                    await ws.send(data)
                self.logger.debug("Terminating Deepgram transcriber sender")

            async def receiver(ws: WebSocketClientProtocol):
                buffer = ""
                time_silent = 0
                while not self._ended:
                    try:
                        msg = await ws.recv()
                    except Exception as e:
                        self.logger.debug(f"Got error {e} in Deepgram receiver")
                        break
                    data = json.loads(msg)
                    if (
                        not "is_final" in data
                    ):  # means we've finished receiving transcriptions
                        break
                    is_final = data["is_final"]
                    speech_final = self.is_speech_final(buffer, data, time_silent)
                    top_choice = data["channel"]["alternatives"][0]
                    confidence = top_choice["confidence"]

                    if top_choice["transcript"] and confidence > 0.0 and is_final:
                        buffer = f"{buffer} {top_choice['transcript']}"

                    if speech_final:
                        self.output_queue.put_nowait(
                            Transcription(buffer, confidence, True)
                        )
                        buffer = ""
                        time_silent = 0
                    elif top_choice["transcript"] and confidence > 0.0:
                        self.output_queue.put_nowait(
                            Transcription(
                                buffer,
                                confidence,
                                False,
                            )
                        )
                        time_silent = self.calculate_time_silent(data)
                    else:
                        time_silent += data["duration"]

                self.logger.debug("Terminating Deepgram transcriber receiver")

            await asyncio.gather(sender(ws), receiver(ws))<|MERGE_RESOLUTION|>--- conflicted
+++ resolved
@@ -28,13 +28,8 @@
     def __init__(
         self,
         transcriber_config: DeepgramTranscriberConfig,
-<<<<<<< HEAD
-        logger: Optional[logging.Logger] = None,
-        api_key: Optional[str] = None,
-=======
         api_key: Optional[str] = None,
         logger: Optional[logging.Logger] = None,
->>>>>>> 9d301a30
     ):
         super().__init__(transcriber_config)
         self.api_key = api_key or getenv("DEEPGRAM_API_KEY")
