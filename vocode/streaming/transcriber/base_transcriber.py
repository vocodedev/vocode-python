--- conflicted
+++ resolved
@@ -44,15 +44,11 @@
         elif self.get_transcriber_config().audio_encoding == AudioEncoding.MULAW:
             return audioop.lin2ulaw(linear_audio, sample_width)
 
-<<<<<<< HEAD
-    def send_audio(self, chunk):
-=======
     @abstractmethod
     async def _run_loop(self):
         pass
 
     def send_audio(self, chunk: bytes):
->>>>>>> 57f3c13c
         if not self.is_muted:
             self.consume_nonblocking(chunk)
         else:
@@ -70,12 +66,6 @@
     def __init__(self, transcriber_config: TranscriberConfigType):
         AbstractTranscriber.__init__(self, transcriber_config)
         AsyncWorker.__init__(self)
-<<<<<<< HEAD
-=======
-
-    async def _run_loop(self):
-        raise NotImplementedError
->>>>>>> 57f3c13c
 
     def terminate(self):
         AsyncWorker.terminate(self)
