from enum import Enum
from typing import Any, Dict, List, Literal, Optional

from pydantic.v1 import validator

from .audio import AudioEncoding, SamplingRate
from .model import BaseModel, TypedModel
from vocode.streaming.models.client_backend import OutputAudioConfig
from vocode.streaming.output_device.base_output_device import BaseOutputDevice
from vocode.streaming.telephony.constants import DEFAULT_AUDIO_ENCODING, DEFAULT_SAMPLING_RATE


class SynthesizerType(str, Enum):
    BASE = "synthesizer_base"
    AZURE = "synthesizer_azure"
    GOOGLE = "synthesizer_google"
    ELEVEN_LABS = "synthesizer_eleven_labs"
    RIME = "synthesizer_rime"
    PLAY_HT = "synthesizer_play_ht"
    GTTS = "synthesizer_gtts"
    STREAM_ELEMENTS = "synthesizer_stream_elements"
    COQUI_TTS = "synthesizer_coqui_tts"
    COQUI = "synthesizer_coqui"
    BARK = "synthesizer_bark"
    POLLY = "synthesizer_polly"
    CARTESIA = "synthesizer_cartesia"


class SentimentConfig(BaseModel):
    emotions: List[str] = ["angry", "friendly", "sad", "whispering"]

    @validator("emotions")
    def emotions_must_not_be_empty(cls, v):
        if len(v) == 0:
            raise ValueError("must have at least one emotion")
        return v


class SynthesizerConfig(TypedModel, type=SynthesizerType.BASE.value):  # type: ignore
    sampling_rate: int
    audio_encoding: AudioEncoding
    should_encode_as_wav: bool = False
    sentiment_config: Optional[SentimentConfig] = None

    class Config:
        arbitrary_types_allowed = True

    @classmethod
    def from_output_device(cls, output_device: BaseOutputDevice, **kwargs):
        return cls(
            sampling_rate=output_device.sampling_rate,
            audio_encoding=output_device.audio_encoding,
            **kwargs
        )

    # TODO(EPD-186): switch to from_twilio_output_device and from_vonage_output_device
    @classmethod
    def from_telephone_output_device(cls, **kwargs):
        return cls(
            sampling_rate=DEFAULT_SAMPLING_RATE, audio_encoding=DEFAULT_AUDIO_ENCODING, **kwargs
        )

    @classmethod
    def from_output_audio_config(cls, output_audio_config: OutputAudioConfig, **kwargs):
        return cls(
            sampling_rate=output_audio_config.sampling_rate,
            audio_encoding=output_audio_config.audio_encoding,
            **kwargs
        )


AZURE_SYNTHESIZER_DEFAULT_VOICE_NAME = "en-US-SteffanNeural"
AZURE_SYNTHESIZER_DEFAULT_PITCH = 0
AZURE_SYNTHESIZER_DEFAULT_RATE = 15


class AzureSynthesizerConfig(SynthesizerConfig, type=SynthesizerType.AZURE.value):  # type: ignore
    voice_name: str = AZURE_SYNTHESIZER_DEFAULT_VOICE_NAME
    pitch: int = AZURE_SYNTHESIZER_DEFAULT_PITCH
    rate: int = AZURE_SYNTHESIZER_DEFAULT_RATE
    language_code: str = "en-US"


DEFAULT_GOOGLE_LANGUAGE_CODE = "en-US"
DEFAULT_GOOGLE_VOICE_NAME = "en-US-Neural2-I"
DEFAULT_GOOGLE_PITCH = 0
DEFAULT_GOOGLE_SPEAKING_RATE = 1.2


class GoogleSynthesizerConfig(SynthesizerConfig, type=SynthesizerType.GOOGLE.value):  # type: ignore
    language_code: str = DEFAULT_GOOGLE_LANGUAGE_CODE
    voice_name: str = DEFAULT_GOOGLE_VOICE_NAME
    pitch: float = DEFAULT_GOOGLE_PITCH
    speaking_rate: float = DEFAULT_GOOGLE_SPEAKING_RATE


ELEVEN_LABS_ADAM_VOICE_ID = "pNInz6obpgDQGcFmaJgB"


class ElevenLabsSynthesizerConfig(
    SynthesizerConfig, type=SynthesizerType.ELEVEN_LABS.value  # type: ignore
):
    api_key: Optional[str] = None
    voice_id: Optional[str] = ELEVEN_LABS_ADAM_VOICE_ID
    optimize_streaming_latency: Optional[int]
    experimental_streaming: bool = False
    stability: Optional[float]
    similarity_boost: Optional[float]
    model_id: Optional[str]
    experimental_websocket: bool = False
    backchannel_amplitude_factor: float = 0.5

    @validator("voice_id")
    def set_name(cls, voice_id):
        return voice_id or ELEVEN_LABS_ADAM_VOICE_ID

    @validator("similarity_boost", always=True)
    def stability_and_similarity_boost_check(cls, similarity_boost, values):
        stability = values.get("stability")
        if (stability is None) != (similarity_boost is None):
            raise ValueError("Both stability and similarity_boost must be set or not set.")
        return similarity_boost

    @validator("optimize_streaming_latency")
    def optimize_streaming_latency_check(cls, optimize_streaming_latency):
        if optimize_streaming_latency is not None and not (0 <= optimize_streaming_latency <= 4):
            raise ValueError("optimize_streaming_latency must be between 0 and 4.")
        return optimize_streaming_latency

    @validator("backchannel_amplitude_factor")
    def backchannel_amplitude_factor_check(cls, backchannel_amplitude_factor):
        if backchannel_amplitude_factor is not None and not (0 < backchannel_amplitude_factor <= 1):
            raise ValueError(
                "backchannel_amplitude_factor must be between 0 (not inclusive) and 1."
            )
        return backchannel_amplitude_factor


RIME_DEFAULT_BASE_URL = "https://users.rime.ai/v1/rime-tts"
RIME_DEFAULT_MODEL_ID = None
RIME_DEFAULT_SPEAKER = "young_male_unmarked-1"
RIME_DEFAULT_SPEED_ALPHA = 1.0
RIME_DEFAULT_SAMPLE_RATE = SamplingRate.RATE_22050
RIME_DEFAULT_REDUCE_LATENCY = False
RimeModelId = Literal["mist", "v1"]


class RimeSynthesizerConfig(SynthesizerConfig, type=SynthesizerType.RIME.value):  # type: ignore
    base_url: str = RIME_DEFAULT_BASE_URL
    model_id: Optional[Literal[RimeModelId]] = RIME_DEFAULT_MODEL_ID
    speaker: str = RIME_DEFAULT_SPEAKER
    speed_alpha: Optional[float] = RIME_DEFAULT_SPEED_ALPHA
    sampling_rate: int = RIME_DEFAULT_SAMPLE_RATE
    reduce_latency: Optional[bool] = RIME_DEFAULT_REDUCE_LATENCY


COQUI_DEFAULT_SPEAKER_ID = "ebe2db86-62a6-49a1-907a-9a1360d4416e"


class CoquiSynthesizerConfig(SynthesizerConfig, type=SynthesizerType.COQUI.value):  # type: ignore
    api_key: Optional[str] = None
    voice_id: Optional[str] = COQUI_DEFAULT_SPEAKER_ID
    voice_prompt: Optional[str] = None
    use_xtts: Optional[bool] = True

    @validator("voice_id", always=True)
    def override_voice_id_with_prompt(cls, voice_id, values):
        if values.get("voice_prompt"):
            return None
        return voice_id or COQUI_DEFAULT_SPEAKER_ID


PLAYHT_DEFAULT_VOICE_ID = "larry"
PlayHtVoiceVersionType = Literal["1", "2"]


class PlayHtSynthesizerConfig(SynthesizerConfig, type=SynthesizerType.PLAY_HT.value):  # type: ignore
    api_key: Optional[str] = None
    user_id: Optional[str] = None
    speed: Optional[float] = None
    seed: Optional[int] = None
    temperature: Optional[float] = None
    quality: Optional[str] = None
    voice_id: str = PLAYHT_DEFAULT_VOICE_ID
    experimental_streaming: bool = False
    version: Literal[PlayHtVoiceVersionType] = "2"
    top_p: Optional[float] = None
    text_guidance: Optional[float] = None
    voice_guidance: Optional[float] = None
    on_prem: bool = False
    on_prem_provider: Literal["aws", "gcp"] = "gcp"
    experimental_remove_silence: bool = False


class CoquiTTSSynthesizerConfig(
    SynthesizerConfig, type=SynthesizerType.COQUI_TTS.value  # type: ignore
):
    tts_kwargs: dict = {}
    speaker: Optional[str] = None
    language: Optional[str] = None


class GTTSSynthesizerConfig(SynthesizerConfig, type=SynthesizerType.GTTS.value):  # type: ignore
    pass


STREAM_ELEMENTS_SYNTHESIZER_DEFAULT_VOICE = "Brian"


class StreamElementsSynthesizerConfig(
    SynthesizerConfig, type=SynthesizerType.STREAM_ELEMENTS.value  # type: ignore
):
    voice: str = STREAM_ELEMENTS_SYNTHESIZER_DEFAULT_VOICE


class BarkSynthesizerConfig(SynthesizerConfig, type=SynthesizerType.BARK.value):  # type: ignore
    preload_kwargs: Dict[str, Any] = {}
    generate_kwargs: Dict[str, Any] = {}


DEFAULT_POLLY_LANGUAGE_CODE = "en-US"
DEFAULT_POLLY_VOICE_ID = "Matthew"
DEFAULT_POLLY_SAMPLING_RATE = SamplingRate.RATE_16000


class PollySynthesizerConfig(SynthesizerConfig, type=SynthesizerType.POLLY.value):  # type: ignore
    language_code: str = DEFAULT_POLLY_LANGUAGE_CODE
    voice_id: str = DEFAULT_POLLY_VOICE_ID
    sampling_rate: int = DEFAULT_POLLY_SAMPLING_RATE


DEFAULT_CARTESIA_MODEL_ID = 'upbeat-moon'
DEFAULT_CARTESIA_VOICE_ID = '5345cf08-6f37-424d-a5d9-8ae1101b9377'


<<<<<<< HEAD
class CartesiaSynthesizerConfig(SynthesizerConfig, type=SynthesizerType.CARTESIA.value):
=======
class CartesiaSynthesizerConfig(SynthesizerConfig, type=SynthesizerType.CARTESIA.value):  # type: ignore
    api_key: Optional[str] = None
>>>>>>> 53b01dab
    model_id: str = DEFAULT_CARTESIA_MODEL_ID
    voice_id: str = DEFAULT_CARTESIA_VOICE_ID<|MERGE_RESOLUTION|>--- conflicted
+++ resolved
@@ -233,11 +233,7 @@
 DEFAULT_CARTESIA_VOICE_ID = '5345cf08-6f37-424d-a5d9-8ae1101b9377'
 
 
-<<<<<<< HEAD
-class CartesiaSynthesizerConfig(SynthesizerConfig, type=SynthesizerType.CARTESIA.value):
-=======
 class CartesiaSynthesizerConfig(SynthesizerConfig, type=SynthesizerType.CARTESIA.value):  # type: ignore
     api_key: Optional[str] = None
->>>>>>> 53b01dab
     model_id: str = DEFAULT_CARTESIA_MODEL_ID
     voice_id: str = DEFAULT_CARTESIA_VOICE_ID