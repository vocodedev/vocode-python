import logging
from fastapi import FastAPI

from vocode.streaming.models.agent import ChatGPTAgentConfig
from vocode.streaming.models.synthesizer import AzureSynthesizerConfig
from vocode.streaming.synthesizer.azure_synthesizer import AzureSynthesizer

from vocode.streaming.agent.chat_gpt_agent import ChatGPTAgent
from vocode.streaming.client_backend.conversation import ConversationRouter
from vocode.streaming.models.message import BaseMessage

from dotenv import load_dotenv

load_dotenv()

app = FastAPI(docs_url=None)

logging.basicConfig()
logger = logging.getLogger(__name__)
logger.setLevel(logging.DEBUG)

conversation_router = ConversationRouter(
<<<<<<< HEAD
    agent_thunk=ChatGPTAgent(
=======
    agent_thunk=lambda: ChatGPTAgent(
>>>>>>> 4e07578b
        ChatGPTAgentConfig(
            initial_message=BaseMessage(text="Hello!"),
            prompt_preamble="Have a pleasant conversation about life",
        )
    ),
    synthesizer_thunk=lambda output_audio_config: AzureSynthesizer(
        AzureSynthesizerConfig.from_output_audio_config(
            output_audio_config, voice_name="en-US-SteffanNeural"
        )
    ),
    logger=logger,
)

app.include_router(conversation_router.get_router())<|MERGE_RESOLUTION|>--- conflicted
+++ resolved
@@ -20,11 +20,7 @@
 logger.setLevel(logging.DEBUG)
 
 conversation_router = ConversationRouter(
-<<<<<<< HEAD
-    agent_thunk=ChatGPTAgent(
-=======
     agent_thunk=lambda: ChatGPTAgent(
->>>>>>> 4e07578b
         ChatGPTAgentConfig(
             initial_message=BaseMessage(text="Hello!"),
             prompt_preamble="Have a pleasant conversation about life",
