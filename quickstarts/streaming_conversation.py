--- conflicted
+++ resolved
@@ -96,15 +96,8 @@
         print(trace_results)
     signal.signal(signal.SIGINT, lambda _0, _1: thing())
     while conversation.is_active():
-<<<<<<< HEAD
-        chunk = file_input.get_audio()
-        if chunk:
-            conversation.receive_audio(chunk)
-        await asyncio.sleep(0)
-=======
         chunk = await microphone_input.get_audio()
         conversation.receive_audio(chunk)
->>>>>>> f26d4dfb
 
 
 if __name__ == "__main__":
